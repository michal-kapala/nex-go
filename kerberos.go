--- conflicted
+++ resolved
@@ -190,20 +190,12 @@
 }
 
 // DeriveKerberosKey derives a users kerberos encryption key based on their PID and password
-<<<<<<< HEAD
 func DeriveKerberosKey(pid types.PID, password []byte) []byte {
-	key := password
-
-	for i := 0; i < 65000+int(pid)%1024; i++ {
-=======
-func DeriveKerberosKey(pid *types.PID, password []byte) []byte {
-	iterationCount := 65000 + pid.Value()%1024
+  iterationCount := int(65000 + pid%1024)
 	key := make([]byte, md5.Size)
 	copy(key, password)
 
-	var i uint64 = 0
-	for ; i < iterationCount; i++ {
->>>>>>> d633dca0
+  for i := 0; i < iterationCount; i++ {
 		hash := md5.Sum(key)
 		copy(key, hash[:])
 	}
